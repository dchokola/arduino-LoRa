--- conflicted
+++ resolved
@@ -249,11 +249,7 @@
  * `txPower` - TX power in dBm, defaults to `17`
  * `outputPin` - (optional) Power Amplifier output pin, supported values are `PA_OUTPUT_RFO_PIN` and `PA_OUTPUT_PA_BOOST_PIN`, defaults to `PA_OUTPUT_PA_BOOST_PIN`.
 
-<<<<<<< HEAD
-Supported values are between `2` and `17` for `PA_OUTPUT_PA_BOOST_PIN`, `-1` and `14` for `PA_OUTPUT_RFO_PIN`.
-=======
 Supported values are `2` to `20` for `PA_OUTPUT_PA_BOOST_PIN`, and `0` to `14` for `PA_OUTPUT_RFO_PIN`.
->>>>>>> 40373866
 
 Most modules have the PA output pin connected to PA BOOST,
 
