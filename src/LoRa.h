// Copyright (c) Sandeep Mistry. All rights reserved.
// Licensed under the MIT license. See LICENSE file in the project root for full license information.

#ifndef LORA_H
#define LORA_H

#include <Arduino.h>
#include <SPI.h>

#ifdef ARDUINO_SAMD_MKRWAN1300
#define LORA_DEFAULT_SPI           SPI1
#define LORA_DEFAULT_SPI_FREQUENCY 250000
#define LORA_DEFAULT_SS_PIN        LORA_IRQ_DUMB
#define LORA_DEFAULT_RESET_PIN     -1
#define LORA_DEFAULT_DIO0_PIN      -1
#else
#define LORA_DEFAULT_SPI           SPI
#define LORA_DEFAULT_SPI_FREQUENCY 8E6 
#define LORA_DEFAULT_SS_PIN        10
#define LORA_DEFAULT_RESET_PIN     9
#define LORA_DEFAULT_DIO0_PIN      2
#endif

#define PA_OUTPUT_RFO_PIN          0
#define PA_OUTPUT_PA_BOOST_PIN     1

// Interrupt related
#define LORA_IRQ_DIO0_RXDONE      0x0
#define LORA_IRQ_DIO0_TXDONE      0x1
#define LORA_IRQ_DIO0_CADDONE     0x2

#define LORA_IRQ_DIO1_RXTIMEOUT   0x0
#define LORA_IRQ_DIO1_FHSSCHCH    0x1
#define LORA_IRQ_DIO1_CADDETECTED 0x2

#define LORA_IRQ_DIO2_FHSSCHCH    0x0

#define LORA_IRQ_DIO3_CADDONE     0x0
#define LORA_IRQ_DIO3_VALIDHEADER 0x1
#define LORA_IRQ_DIO3_CRCERROR    0x2

#define LORA_IRQ_DIO4_CADDETECTED 0x0
#define LORA_IRQ_DIO4_PLLLOCK     0x1

#define LORA_IRQ_DIO5_MODEREADY   0x0
#define LORA_IRQ_DIO5_CLKOUT      0x1

#define LORA_IRQ_FLAG_RX_TIMEOUT        B10000000
#define LORA_IRQ_FLAG_RX_DONE           B01000000
#define LORA_IRQ_FLAG_PAYLOAD_CRC_ERROR B00100000
#define LORA_IRQ_FLAG_VALID_HEADER      B00010000
#define LORA_IRQ_FLAG_TX_DONE           B00001000
#define LORA_IRQ_FLAG_CAD_DONE          B00000100
#define LORA_IRQ_FLAG_FHSS_CHANGE_CH    B00000010
#define LORA_IRQ_FLAG_CAD_DETECTED      B00000001

class LoRaClass : public Stream {
public:
  LoRaClass();

  int begin(long frequency);
  void end();

  int beginPacket(int implicitHeader = false);
  int endPacket();

  int parsePacket(int size = 0);
  int packetRssi();
  float packetSnr();
  long packetFrequencyError();

  // from Print
  virtual size_t write(uint8_t byte);
  virtual size_t write(const uint8_t *buffer, size_t size);

  // from Stream
  virtual int available();
  virtual int read();
  virtual int peek();
  virtual void flush();

#ifndef ARDUINO_SAMD_MKRWAN1300
  void onReceive(void(*callback)(int));

  void receive(int size = 0);
#endif
  void idle();
  void sleep();
  void cad(); // Channel activity detection

  void setTxPower(int level, int outputPin = PA_OUTPUT_PA_BOOST_PIN);
  void setFrequency(long frequency);
  void setSpreadingFactor(int sf);
  void setSignalBandwidth(long sbw);
  void setCodingRate4(int denominator);
  void setPreambleLength(long length);
  void setSyncWord(uint8_t sw);
  void enableLowDataRateOptimize(bool enabled);
  void enableCrc();
  void disableCrc();
  void setOCP(uint8_t mA); // Over Current Protection control

  void setInterruptMode(byte pin, byte mode); // pin: [DIO]0..5; mode: see LORA_IRQ_DIO*
  uint8_t readInterrupts(); // See LORA_IRQ_FLAG_* for testing against a specific one
  
  float compensateFrequencyOffset();

  void clearInterrupts(uint8_t irqFlags);

  // deprecated
  void crc() { enableCrc(); }
  void noCrc() { disableCrc(); }

  byte random();

  void setPins(int ss = LORA_DEFAULT_SS_PIN, int reset = LORA_DEFAULT_RESET_PIN, int dio0 = LORA_DEFAULT_DIO0_PIN);
  void setSPI(SPIClass& spi);
  void setSPIFrequency(uint32_t frequency);

  void dumpRegisters(Stream& out);

private:
  void explicitHeaderMode();
  void implicitHeaderMode();

  void handleDio0RiseRx();

  int getSpreadingFactor();
  long getSignalBandwidth();

  void setLdoFlag();

  uint8_t readRegister(uint8_t address);
  void writeRegister(uint8_t address, uint8_t value);
  uint8_t singleTransfer(uint8_t address, uint8_t value);

  static void onDio0RiseRx();

private:
  SPISettings _spiSettings;
  SPIClass* _spi;
  int _ss;
  int _reset;
  int _dio0;
  long _frequency;
<<<<<<< HEAD
  long _bandWidth;
=======
>>>>>>> 40373866
  int _packetIndex;
  int _implicitHeaderMode;
  void (*_onReceive)(int);
};

#endif<|MERGE_RESOLUTION|>--- conflicted
+++ resolved
@@ -102,8 +102,6 @@
 
   void setInterruptMode(byte pin, byte mode); // pin: [DIO]0..5; mode: see LORA_IRQ_DIO*
   uint8_t readInterrupts(); // See LORA_IRQ_FLAG_* for testing against a specific one
-  
-  float compensateFrequencyOffset();
 
   void clearInterrupts(uint8_t irqFlags);
 
@@ -143,10 +141,7 @@
   int _reset;
   int _dio0;
   long _frequency;
-<<<<<<< HEAD
   long _bandWidth;
-=======
->>>>>>> 40373866
   int _packetIndex;
   int _implicitHeaderMode;
   void (*_onReceive)(int);
