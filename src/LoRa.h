--- conflicted
+++ resolved
@@ -86,13 +86,12 @@
   void enableCrc();
   void disableCrc();
 
-<<<<<<< HEAD
   void setInterruptMode(byte pin, byte mode); // pin: [DIO]0..5; mode: see LORA_IRQ_DIO*
   uint8_t readInterrupts(); // See LORA_IRQ_FLAG_* for testing against a specific one
+  
+  float compensateFrequencyOffset();
+
   void clearInterrupts(uint8_t irqFlags);
-=======
-  float compensateFrequencyOffset();
->>>>>>> ba31df91
 
   // deprecated
   void crc() { enableCrc(); }
