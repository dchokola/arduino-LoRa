--- conflicted
+++ resolved
@@ -143,13 +143,9 @@
   writeRegister(REG_OP_MODE, MODE_LONG_RANGE_MODE | MODE_TX);
 
   // wait for TX done
-<<<<<<< HEAD
-  while((readRegister(REG_IRQ_FLAGS) & LORA_IRQ_FLAG_TX_DONE) == 0);
-=======
-  while ((readRegister(REG_IRQ_FLAGS) & IRQ_TX_DONE_MASK) == 0) {
+  while((readRegister(REG_IRQ_FLAGS) & LORA_IRQ_FLAG_TX_DONE) == 0) {
     yield();
   }
->>>>>>> b4558aa8
 
   // clear IRQ's
   clearInterrupts(LORA_IRQ_FLAG_TX_DONE);
@@ -160,11 +156,7 @@
 int LoRaClass::parsePacket(int size)
 {
   int packetLength = 0;
-<<<<<<< HEAD
   const uint8_t irqFlags = readInterrupts();
-=======
-  int irqFlags = readRegister(REG_IRQ_FLAGS);
->>>>>>> b4558aa8
 
   if (size > 0) {
     implicitHeaderMode();
@@ -285,13 +277,8 @@
   _onReceive = callback;
 
   if (callback) {
-<<<<<<< HEAD
+    pinMode(_dio0, INPUT);
     setInterruptMode(0, LORA_IRQ_DIO0_RXDONE);
-=======
-    pinMode(_dio0, INPUT);
-
-    writeRegister(REG_DIO_MAPPING_1, 0x00);
->>>>>>> b4558aa8
 
     attachInterrupt(digitalPinToInterrupt(_dio0), LoRaClass::onDio0RiseRx, RISING);
   } else {
